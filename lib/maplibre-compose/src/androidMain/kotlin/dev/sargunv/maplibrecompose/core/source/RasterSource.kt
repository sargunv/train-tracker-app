package dev.sargunv.maplibrecompose.core.source

import dev.sargunv.maplibrecompose.core.util.correctedAndroidUri
import org.maplibre.android.style.sources.RasterSource

<<<<<<< HEAD
public actual class RasterSource actual constructor(id: String, configUrl: String, tileSize: Int) :
  Source() {
  override val impl: RasterSource =
    RasterSource(id, configUrl.correctedAndroidUri().toString(), tileSize)
=======
public actual class RasterSource actual constructor(id: String, uri: String) : Source() {
  override val impl: RasterSource = RasterSource(id, uri.correctedAndroidUri().toString())
>>>>>>> 6c97195a
}<|MERGE_RESOLUTION|>--- conflicted
+++ resolved
@@ -3,13 +3,8 @@
 import dev.sargunv.maplibrecompose.core.util.correctedAndroidUri
 import org.maplibre.android.style.sources.RasterSource
 
-<<<<<<< HEAD
-public actual class RasterSource actual constructor(id: String, configUrl: String, tileSize: Int) :
+public actual class RasterSource actual constructor(id: String, uri: String, tileSize: Int) :
   Source() {
   override val impl: RasterSource =
-    RasterSource(id, configUrl.correctedAndroidUri().toString(), tileSize)
-=======
-public actual class RasterSource actual constructor(id: String, uri: String) : Source() {
-  override val impl: RasterSource = RasterSource(id, uri.correctedAndroidUri().toString())
->>>>>>> 6c97195a
+    RasterSource(id, uri.correctedAndroidUri().toString(), tileSize)
 }