--- conflicted
+++ resolved
@@ -1,14 +1,10 @@
 package dev.sargunv.maplibrecompose.core.source
 
-<<<<<<< HEAD
 /**
  * A map data source of tiled vector data.
  *
  * @param id Unique identifier for this source
- * @param configUrl URI pointing to a JSON file that conforms to the
+ * @param uri URI pointing to a JSON file that conforms to the
  *   [TileJSON specification](https://github.com/mapbox/tilejson-spec/)
  */
-public expect class VectorSource(id: String, configUrl: String) : Source
-=======
-public expect class VectorSource(id: String, uri: String) : Source
->>>>>>> 6c97195a
+public expect class VectorSource(id: String, uri: String) : Source