--- conflicted
+++ resolved
@@ -9,7 +9,7 @@
 androidx-navigation = "2.8.0-alpha10"
 kermit = "2.0.5"
 ktor = "3.0.2"
-maplibre-android = "11.6.1"
+maplibre-android = "11.6.1-vulkan-pre1"
 maplibre-ios = "6.8.1"
 spatialk = "0.3.0"
 
@@ -30,18 +30,10 @@
 ktor-client-core = { module = "io.ktor:ktor-client-core", version.ref = "ktor" }
 ktor-client-darwin = { module = "io.ktor:ktor-client-darwin", version.ref = "ktor" }
 ktor-client-okhttp = { module = "io.ktor:ktor-client-okhttp", version.ref = "ktor" }
-<<<<<<< HEAD
-ktor-client-content-negotiation = { module = "io.ktor:ktor-client-content-negotiation", version.ref = "ktor" }
-ktor-serialization-kotlinx-json = { module = "io.ktor:ktor-serialization-kotlinx-json", version.ref = "ktor" }
-maplibre-android = { module = "org.maplibre.gl:android-sdk", version = "11.6.1-vulkan-pre1" }
-navigation-compose = { module = "org.jetbrains.androidx.navigation:navigation-compose", version = "2.8.0-alpha10" }
-spatialk-geojson = { group = "io.github.dellisd.spatialk", name = "geojson", version = "0.3.0" }
-=======
 ktor-client-contentNegotiation = { module = "io.ktor:ktor-client-content-negotiation", version.ref = "ktor" }
 ktor-serialization-kotlinxJson = { module = "io.ktor:ktor-serialization-kotlinx-json", version.ref = "ktor" }
 maplibre-android = { module = "org.maplibre.gl:android-sdk", version.ref = "maplibre-android" }
 spatialk-geojson = { group = "io.github.dellisd.spatialk", name = "geojson", version.ref = "spatialk" }
->>>>>>> 0dee0885
 
 [plugins]
 android-application = { id = "com.android.application", version.ref = "gradle-android" }
